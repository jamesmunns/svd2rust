use std::collections::HashMap;
use std::io::{self, Write};

use cast::u64;
<<<<<<< HEAD
use quote::{ToTokens, Tokens};
use svd::{Access, BitRange, Defaults, Device, EnumeratedValues, Field, Peripheral, Register,
          Usage, WriteConstraint};
use syn::{self, Ident};
=======
use either::Either;
use quote::Tokens;
use svd::{Access, BitRange, Cluster, Defaults, Device, EnumeratedValues,
          Field, Peripheral, Register, Usage, WriteConstraint};
use syn::{Ident, Lit};
>>>>>>> 5ed5808e

use errors::*;
use util::{self, ToSanitizedSnakeCase, ToSanitizedUpperCase, U32Ext, BITS_PER_BYTE};
use Target;

/// Whole device generation
pub fn device(d: &Device, target: &Target, items: &mut Vec<Tokens>) -> Result<()> {
    let doc = format!(
        "Peripheral access API for {0} microcontrollers \
         (generated using svd2rust v{1})\n\n\
         You can find an overview of the API [here].\n\n\
         [here]: https://docs.rs/svd2rust/{1}/svd2rust/#peripheral-api",
        d.name.to_uppercase(),
        env!("CARGO_PKG_VERSION")
    );

    if *target == Target::Msp430 {
        items.push(quote! {
            #![feature(abi_msp430_interrupt)]
        });
    }

    if *target != Target::None {
        items.push(quote! {
            #![cfg_attr(feature = "rt", feature(global_asm))]
            #![cfg_attr(feature = "rt", feature(macro_reexport))]
            #![cfg_attr(feature = "rt", feature(used))]
        });
    }

    items.push(quote! {
        #![doc = #doc]
        #![allow(private_no_mangle_statics)]
        #![deny(missing_docs)]
        #![deny(warnings)]
        #![allow(non_camel_case_types)]
        #![allow(non_snake_case)]
        #![feature(const_fn)]
        #![no_std]
    });

    match *target {
        Target::CortexM => {
            items.push(quote! {
                extern crate cortex_m;
                #[macro_reexport(default_handler, exception)]
                #[cfg(feature = "rt")]
                extern crate cortex_m_rt;
            });
        }
        Target::Msp430 => {
            items.push(quote! {
                extern crate msp430;
                #[macro_reexport(default_handler)]
                #[cfg(feature = "rt")]
                extern crate msp430_rt;
            });
        }
        Target::None => {}
    }

    items.push(quote! {
        extern crate bare_metal;
        extern crate vcell;

        use core::ops::Deref;
        use core::marker::PhantomData;
    });

    if let Some(cpu) = d.cpu.as_ref() {
        let bits = util::unsuffixed(cpu.nvic_priority_bits as u64);

        items.push(quote! {
            /// Number available in the NVIC for configuring priority
            pub const NVIC_PRIO_BITS: u8 = #bits;
        });
    }

    ::generate::interrupt(d, target, &d.peripherals, items);

    const CORE_PERIPHERALS: &[&str] = &[
        "CBP",
        "CPUID",
        "DCB",
        "DWT",
        "FPB",
        "FPU",
        "ITM",
        "MPU",
        "NVIC",
        "SCB",
        "SYST",
        "TPIU",
    ];

    let mut fields = vec![];
    let mut exprs = vec![];
    if *target == Target::CortexM {
        items.push(quote! {
            pub use cortex_m::peripheral::Peripherals as CorePeripherals;
        });

        // NOTE re-export only core peripherals available on *all* Cortex-M devices
        // (if we want to re-export all core peripherals available for the target then we are going
        // to need to replicate the `#[cfg]` stuff that cortex-m uses and that would require all
        // device crates to define the custom `#[cfg]`s that cortex-m uses in their build.rs ...)
        items.push(quote! {
            pub use cortex_m::peripheral::CPUID;
            pub use cortex_m::peripheral::DCB;
            pub use cortex_m::peripheral::DWT;
            pub use cortex_m::peripheral::MPU;
            pub use cortex_m::peripheral::NVIC;
            pub use cortex_m::peripheral::SCB;
            pub use cortex_m::peripheral::SYST;
        });
    }

    for p in &d.peripherals {
        if *target == Target::CortexM && CORE_PERIPHERALS.contains(&&*p.name.to_uppercase()) {
            // Core peripherals are handled above
            continue;
        }

        ::generate::peripheral(p, &d.peripherals, items, &d.defaults)?;

        if p.registers
            .as_ref()
            .map(|v| &v[..])
            .unwrap_or(&[])
            .is_empty() && p.derived_from.is_none()
        {
            // No register block will be generated so don't put this peripheral
            // in the `Peripherals` struct
            continue;
        }

        let p = p.name.to_sanitized_upper_case();
        let id = Ident::new(&*p);
        fields.push(quote! {
            #[doc = #p]
            pub #id: #id
        });
        exprs.push(quote!(#id: #id { _marker: PhantomData }));
    }

    let take = match *target {
        Target::CortexM => Some(Ident::new("cortex_m")),
        Target::Msp430 => Some(Ident::new("msp430")),
        Target::None => None,
    }.map(|krate| quote! {
        /// Returns all the peripherals *once*
        #[inline]
        pub fn take() -> Option<Self> {
            #krate::interrupt::free(|_| {
                if unsafe { DEVICE_PERIPHERALS } {
                    None
                } else {
                    Some(unsafe { Peripherals::steal() })
                }
            })
        }
    });

    items.push(quote! {
        // NOTE `no_mangle` is used here to prevent linking different minor versions of the device
        // crate as that would let you `take` the device peripherals more than once (one per minor
        // version)
        #[no_mangle]
        static mut DEVICE_PERIPHERALS: bool = false;

        /// All the peripherals
        #[allow(non_snake_case)]
        pub struct Peripherals {
            #(#fields,)*
        }

        impl Peripherals {
            #take

            /// Unchecked version of `Peripherals::take`
            pub unsafe fn steal() -> Self {
                debug_assert!(!DEVICE_PERIPHERALS);

                DEVICE_PERIPHERALS = true;

                Peripherals {
                    #(#exprs,)*
                }
            }
        }
    });

    Ok(())
}

/// Generates code for `src/interrupt.rs`
pub fn interrupt(
    device: &Device,
    target: &Target,
    peripherals: &[Peripheral],
    items: &mut Vec<Tokens>,
) {
    let interrupts = peripherals
        .iter()
        .flat_map(|p| p.interrupt.iter())
        .map(|i| (i.value, i))
        .collect::<HashMap<_, _>>();

    let mut interrupts = interrupts.into_iter().map(|(_, v)| v).collect::<Vec<_>>();
    interrupts.sort_by_key(|i| i.value);

    let mut arms = vec![];
    let mut elements = vec![];
    let mut names = vec![];
    let mut variants = vec![];

    // Current position in the vector table
    let mut pos = 0;
    let mut mod_items = vec![];
    mod_items.push(quote! {
        use bare_metal::Nr;
    });
    for interrupt in &interrupts {
        while pos < interrupt.value {
            elements.push(quote!(None));
            pos += 1;
        }
        pos += 1;

        let name_uc = Ident::new(interrupt.name.to_sanitized_upper_case());
        let description = format!(
            "{} - {}",
            interrupt.value,
            interrupt
                .description
                .as_ref()
                .map(|s| util::respace(s))
                .unwrap_or_else(|| interrupt.name.clone())
        );

        let value = util::unsuffixed(u64(interrupt.value));

        variants.push(quote! {
            #[doc = #description]
            #name_uc,
        });

        arms.push(quote! {
            Interrupt::#name_uc => #value,
        });

        elements.push(quote!(Some(#name_uc)));
        names.push(name_uc);
    }

    let aliases = names
        .iter()
        .map(|n| {
<<<<<<< HEAD
            format!(
                "
.weak {0}
{0} = DH_TRAMPOLINE",
                n
            )
=======
            format!("
.weak {0}
{0} = DH_TRAMPOLINE", n)
>>>>>>> 5ed5808e
        })
        .collect::<Vec<_>>()
        .concat();

    let n = util::unsuffixed(u64(pos));
    match *target {
        Target::CortexM => {
            let is_armv6 = match device.cpu {
                Some(ref cpu) => cpu.name.starts_with("CM0"),
                None => true, // default to armv6 when the <cpu> section is missing
            };

            if is_armv6 {
                // Cortex-M0(+) are ARMv6 and don't have `b.w` (branch with 16 MB range). This
                // can cause linker errors when the handler is too far away. Instead of a small
                // inline assembly shim, we generate a function for those targets and let the
                // compiler do the work (sacrificing a few bytes of code).
                mod_items.push(quote! {
                    #[cfg(feature = "rt")]
                    extern "C" {
                        fn DEFAULT_HANDLER();
                    }

                    #[cfg(feature = "rt")]
                    #[allow(non_snake_case)]
                    #[no_mangle]
                    pub unsafe extern "C" fn DH_TRAMPOLINE() {
                        DEFAULT_HANDLER();
                    }
                });
            } else {
                mod_items.push(quote! {
                    #[cfg(all(target_arch = "arm", feature = "rt"))]
                    global_asm!("
                    .thumb_func
                    DH_TRAMPOLINE:
                        b DEFAULT_HANDLER
                    ");

                    /// Hack to compile on x86
                    #[cfg(all(target_arch = "x86_64", feature = "rt"))]
                    global_asm!("
                    DH_TRAMPOLINE:
                        jmp DEFAULT_HANDLER
                    ");
                })
            }

            mod_items.push(quote! {
                #[cfg(feature = "rt")]
                global_asm!(#aliases);

                #[cfg(feature = "rt")]
                extern "C" {
                    #(fn #names();)*
                }

                #[allow(private_no_mangle_statics)]
                #[cfg(feature = "rt")]
                #[doc(hidden)]
                #[link_section = ".vector_table.interrupts"]
                #[no_mangle]
                #[used]
                pub static INTERRUPTS: [Option<unsafe extern "C" fn()>; #n] = [
                    #(#elements,)*
                ];
            });
        }
        Target::Msp430 => {
            mod_items.push(quote! {
                #[cfg(feature = "rt")]
                global_asm!("
                DH_TRAMPOLINE:
                    jmp DEFAULT_HANDLER
                ");

                #[cfg(feature = "rt")]
                global_asm!(#aliases);

                #[cfg(feature = "rt")]
                extern "msp430-interrupt" {
                    #(fn #names();)*
                }

                #[allow(private_no_mangle_statics)]
                #[cfg(feature = "rt")]
                #[doc(hidden)]
                #[link_section = ".vector_table.interrupts"]
                #[no_mangle]
                #[used]
                pub static INTERRUPTS:
                    [Option<unsafe extern "msp430-interrupt" fn()>; #n] = [
                        #(#elements,)*
                    ];
            });
        }
        Target::None => {}
    }

    mod_items.push(quote! {
        /// Enumeration of all the interrupts
        pub enum Interrupt {
            #(#variants)*
        }

        unsafe impl Nr for Interrupt {
            #[inline]
            fn nr(&self) -> u8 {
                match *self {
                    #(#arms)*
                }
            }
        }
    });

    if *target != Target::None {
        let abi = match *target {
            Target::Msp430 => "msp430-interrupt",
            _ => "C",
        };
        mod_items.push(quote! {
            #[cfg(feature = "rt")]
            #[macro_export]
            macro_rules! interrupt {
                ($NAME:ident, $path:path, locals: {
                    $($lvar:ident:$lty:ty = $lval:expr;)*
                }) => {
                    #[allow(non_snake_case)]
                    mod $NAME {
                        pub struct Locals {
                            $(
                                pub $lvar: $lty,
                            )*
                        }
                    }

                    #[allow(non_snake_case)]
                    #[no_mangle]
                    pub extern #abi fn $NAME() {
                        // check that the handler exists
                        let _ = $crate::interrupt::Interrupt::$NAME;

                        static mut LOCALS: self::$NAME::Locals =
                            self::$NAME::Locals {
                                $(
                                    $lvar: $lval,
                                )*
                            };

                        // type checking
                        let f: fn(&mut self::$NAME::Locals) = $path;
                        f(unsafe { &mut LOCALS });
                    }
                };
                ($NAME:ident, $path:path) => {
                    #[allow(non_snake_case)]
                    #[no_mangle]
                    pub extern #abi fn $NAME() {
                        // check that the handler exists
                        let _ = $crate::interrupt::Interrupt::$NAME;

                        // type checking
                        let f: fn() = $path;
                        f();
                    }
                }
            }
        });
    }

    if interrupts.len() > 0 {
        items.push(quote! {
            pub use interrupt::Interrupt;

            #[doc(hidden)]
            pub mod interrupt {
                #(#mod_items)*
            }
        });
    }
}

pub fn peripheral(
    p: &Peripheral,
    all_peripherals: &[Peripheral],
    items: &mut Vec<Tokens>,
    defaults: &Defaults,
) -> Result<()> {
    let name_pc = Ident::new(&*p.name.to_sanitized_upper_case());
    let address = util::hex(p.base_address);
    let description = util::respace(p.description.as_ref().unwrap_or(&p.name));

    let name_sc = Ident::new(&*p.name.to_sanitized_snake_case());
    let (base, derived) = if let Some(base) = p.derived_from.as_ref() {
        // TODO Verify that base exists
        // TODO We don't handle inheritance style `derivedFrom`, we should raise
        // an error in that case
        (Ident::new(&*base.to_sanitized_snake_case()), true)
    } else {
        (name_sc.clone(), false)
    };

    items.push(quote! {
        #[doc = #description]
        pub struct #name_pc { _marker: PhantomData<*const ()> }

        unsafe impl Send for #name_pc {}

        impl #name_pc {
            /// Returns a pointer to the register block
            pub fn ptr() -> *const #base::RegisterBlock {
                #address as *const _
            }
        }

        impl Deref for #name_pc {
            type Target = #base::RegisterBlock;

            fn deref(&self) -> &#base::RegisterBlock {
                unsafe { &*#name_pc::ptr() }
            }
        }
    });

    if derived {
        return Ok(())
    }

    let ercs = p.registers.as_ref().map(|x| x.as_ref()).unwrap_or(&[][..]);

    // No `struct RegisterBlock` can be generated
    if ercs.is_empty() {
        // Drop the `pub const` definition of the peripheral
        items.pop();
        return Ok(());
    }

    let mut mod_items = vec![];
    mod_items.push(::generate::register_block(ercs, defaults, None)?);

    // Push all cluster related information into the peripheral module.
    let clusters = util::only_clusters(ercs);
    for c in &clusters {
        mod_items.push(::generate::cluster_block(
            c,
            defaults,
            p,
            all_peripherals,
        )?);
    }

    let registers = util::only_registers(ercs);
    for reg in &registers {
        ::generate::register(
            reg,
            &registers,
            p,
            all_peripherals,
            defaults,
            &mut mod_items,
        )?;
    }

    let description = util::respace(p.description.as_ref().unwrap_or(&p.name));
    items.push(quote! {
        #[doc = #description]
        pub mod #name_sc {
            #[allow(unused_imports)]
            use vcell::VolatileCell;

            #(#mod_items)*
        }
    });

    Ok(())
}

<<<<<<< HEAD
struct RegisterBlockField {
    field: syn::Field,
    description: String,
    offset: u32,
    size: u32,
}

fn register_block(registers: &[Register], defs: &Defaults) -> Result<Tokens> {
    let mut fields = Tokens::new();
=======
fn cluster_block(
    c: &Cluster,
    defaults: &Defaults,
    p: &Peripheral,
    all_peripherals: &[Peripheral],
) -> Result<Tokens> {

    let mut mod_items: Vec<Tokens> = vec![];

    // name_sc needs to take into account array type.
    let erc = [Either::Right(c.clone()); 1];
    let expanded_clusters = util::expand(&erc);
    let ec = expanded_clusters.first().unwrap();
    let description = util::respace(&c.description);

    // Generate the register block.
    let mod_name = match ec.ty {
        Either::Left(ref x) => &*x,
        Either::Right(ref x) => &**x,
    };
    let name_sc = Ident::new(&*mod_name.to_sanitized_snake_case());
    let reg_block =
        ::generate::register_block(&c.children, defaults, Some(mod_name))?;

    // Generate definition for each of the registers.
    let registers = util::only_registers(&c.children);
    for reg in &registers {
        ::generate::register(
            reg,
            &registers,
            p,
            all_peripherals,
            defaults,
            &mut mod_items,
        )?;
    }

    // Generate the sub-cluster blocks.
    let clusters = util::only_clusters(&c.children);
    for c in &clusters {
        mod_items.push(::generate::cluster_block(
            c,
            defaults,
            p,
            all_peripherals,
        )?);
    }

    Ok(quote! {
        #reg_block

        /// Register block
        #[doc = #description]
        pub mod #name_sc {
            #[allow(unused_imports)]
            use vcell::VolatileCell;

            #(#mod_items)*
        }
    })
}

fn register_block(
    ercs: &[Either<Register, Cluster>],
    defs: &Defaults,
    name: Option<&str>,
) -> Result<Tokens> {
    let mut fields = vec![];
>>>>>>> 5ed5808e
    // enumeration of reserved fields
    let mut i = 0;
    // offset from the base address, in bytes
    let mut offset = 0;
<<<<<<< HEAD
    let mut registers_expanded = vec![];

    // If svd register arrays can't be converted to rust arrays (non sequential adresses, non
    // numeral indexes, or not containing all elements from 0 to size) they will be expanded
    for register in registers {
        let register_size = register
            .size
            .or(defs.size)
            .ok_or_else(|| format!("Register {} has no `size` field", register.name))?;

        match *register {
            Register::Single(ref info) => registers_expanded.push(RegisterBlockField {
                field: util::convert_svd_register(register),
                description: info.description.clone(),
                offset: info.address_offset,
                size: register_size,
            }),
            Register::Array(ref info, ref array_info) => {
                let sequential_addresses = register_size == array_info.dim_increment * BITS_PER_BYTE;

                // if dimIndex exists, test if it is a sequence of numbers from 0 to dim
                let sequential_indexes = array_info.dim_index.as_ref().map_or(true, |dim_index| {
                    dim_index
                        .iter()
                        .map(|element| element.parse::<u32>())
                        .eq((0..array_info.dim).map(Ok))
                });

                let array_convertible = sequential_indexes && sequential_addresses;

                if array_convertible {
                    registers_expanded.push(RegisterBlockField {
                        field: util::convert_svd_register(&register),
                        description: info.description.clone(),
                        offset: info.address_offset,
                        size: register_size * array_info.dim,
                    });
                } else {
                    let mut field_num = 0;
                    for field in util::expand_svd_register(register).iter() {
                        registers_expanded.push(RegisterBlockField {
                            field: field.clone(),
                            description: info.description.clone(),
                            offset: info.address_offset + field_num * array_info.dim_increment,
                            size: register_size,
                        });
                        field_num += 1;
                    }
                }
            }
        }
    }

    registers_expanded.sort_by_key(|x| x.offset);

    for register in registers_expanded {
        let pad = if let Some(pad) = register.offset.checked_sub(offset) {
=======
    for erc in util::expand(ercs) {
        let pad = if let Some(pad) = erc.offset.checked_sub(offset) {
>>>>>>> 5ed5808e
            pad
        } else {
            writeln!(
                io::stderr(),
                "WARNING {} overlaps with another register/cluster at offset {}. \
                 Ignoring.",
<<<<<<< HEAD
                register.field.ident.unwrap(),
                register.offset
=======
                erc.name,
                erc.offset
>>>>>>> 5ed5808e
            ).ok();
            continue;
        };

        if pad != 0 {
            let name = Ident::new(format!("_reserved{}", i));
            let pad = pad as usize;
            fields.append(quote! {
                #name : [u8; #pad],
            });
            i += 1;
        }

        let comment = &format!(
            "0x{:02x} - {}",
<<<<<<< HEAD
            register.offset,
            util::respace(&register.description),
        )[..];

        fields.append(quote! {
=======
            erc.offset,
            util::respace(&erc.description_of())
        )
            [..];

        let rty = if let Some(name) = name {
            let mod_name = name.to_sanitized_snake_case();
            match erc.ty {
                Either::Left(ref ty) => Ident::from(
                    format!("{}::{}", mod_name, &**ty),
                ),
                Either::Right(ref ty) => Ident::from(
                    format!("{}::{}", mod_name, &***ty),
                ),
            }
        } else {
            match erc.ty {
                Either::Left(ref ty) => Ident::from(&**ty),
                Either::Right(ref ty) => Ident::from(&***ty),
            }
        };
        let reg_name = Ident::new(&*erc.name.to_sanitized_snake_case());
        fields.push(quote! {
>>>>>>> 5ed5808e
            #[doc = #comment]
        });

<<<<<<< HEAD
        register.field.to_tokens(&mut fields);
        Ident::new(",").to_tokens(&mut fields);

        offset = register.offset + register.size / BITS_PER_BYTE;
=======
        offset = erc.offset +
            erc.size_of().or(defs.size).ok_or_else(
                || format!("Register/Cluster {} has no `size` field", erc.name),
            )? / 8;
>>>>>>> 5ed5808e
    }

    let name = Ident::new(match name {
        Some(name) => name.to_sanitized_upper_case(),
        None => "RegisterBlock".into(),
    });

    Ok(quote! {
        /// Register block
        #[repr(C)]
<<<<<<< HEAD
        pub struct RegisterBlock {
            #fields
=======
        pub struct #name {
            #(#fields)*
>>>>>>> 5ed5808e
        }
    })
}

fn unsafety(write_constraint: Option<&WriteConstraint>, width: u32) -> Option<Ident> {
    match write_constraint {
        Some(&WriteConstraint::Range(ref range))
            if range.min as u64 == 0 && range.max as u64 == (1u64 << width) - 1 =>
        {
            // the SVD has acknowledged that it's safe to write
            // any value that can fit in the field
            None
        }
        None if width == 1 => {
            // the field is one bit wide, so we assume it's legal to write
            // either value into it or it wouldn't exist; despite that
            // if a writeConstraint exists then respect it
            None
        }
        _ => Some(Ident::new("unsafe")),
    }
}

pub fn register(
    register: &Register,
    all_registers: &[&Register],
    peripheral: &Peripheral,
    all_peripherals: &[Peripheral],
    defs: &Defaults,
    items: &mut Vec<Tokens>,
) -> Result<()> {
    let access = util::access_of(register);
    let name = util::name_of(register);
    let name_pc = Ident::new(&*name.to_sanitized_upper_case());
    let name_sc = Ident::new(&*name.to_sanitized_snake_case());
    let rsize = register
        .size
        .or(defs.size)
        .ok_or_else(|| format!("Register {} has no `size` field", register.name))?;
    let rsize = if rsize < 8 {
        8
    } else if rsize.is_power_of_two() {
        rsize
    } else {
        rsize.next_power_of_two()
    };
    let rty = rsize.to_ty()?;
    let description = util::respace(&register.description);

    let unsafety = unsafety(register.write_constraint.as_ref(), rsize);

    let mut mod_items = vec![];
    let mut reg_impl_items = vec![];
    let mut r_impl_items = vec![];
    let mut w_impl_items = vec![];

    if access == Access::ReadWrite {
        reg_impl_items.push(quote! {
            /// Modifies the contents of the register
            #[inline]
            pub fn modify<F>(&self, f: F)
            where
                for<'w> F: FnOnce(&R, &'w mut W) -> &'w mut W
            {
                let bits = self.register.get();
                let r = R { bits: bits };
                let mut w = W { bits: bits };
                f(&r, &mut w);
                self.register.set(w.bits);
            }
        });
    }

    if access == Access::ReadOnly || access == Access::ReadWrite {
        reg_impl_items.push(quote! {
            /// Reads the contents of the register
            #[inline]
            pub fn read(&self) -> R {
                R { bits: self.register.get() }
            }
        });

        mod_items.push(quote! {
            /// Value read from the register
            pub struct R {
                bits: #rty,
            }
        });

        r_impl_items.push(quote! {
            /// Value of the register as raw bits
            #[inline]
            pub fn bits(&self) -> #rty {
                self.bits
            }
        });
    }

    if access == Access::WriteOnly || access == Access::ReadWrite {
        reg_impl_items.push(quote! {
            /// Writes to the register
            #[inline]
            pub fn write<F>(&self, f: F)
            where
                F: FnOnce(&mut W) -> &mut W
            {
                let mut w = W::reset_value();
                f(&mut w);
                self.register.set(w.bits);
            }
        });

        mod_items.push(quote! {
            /// Value to write to the register
            pub struct W {
                bits: #rty,
            }
        });

        let rv = register
            .reset_value
            .or(defs.reset_value)
            .map(|rv| util::hex(rv))
            .ok_or_else(|| format!("Register {} has no reset value", register.name))?;

        w_impl_items.push(quote! {
            /// Reset value of the register
            #[inline]
            pub fn reset_value() -> W {
                W { bits: #rv }
            }

            /// Writes raw bits to the register
            #[inline]
            pub #unsafety fn bits(&mut self, bits: #rty) -> &mut Self {
                self.bits = bits;
                self
            }
        });
    }

    if access == Access::ReadWrite {
        reg_impl_items.push(quote! {
            /// Writes the reset value to the register
            #[inline]
            pub fn reset(&self) {
                self.write(|w| w)
            }
        })
    }

    mod_items.push(quote! {
        impl super::#name_pc {
            #(#reg_impl_items)*
        }
    });

    if let Some(fields) = register.fields.as_ref() {
        // filter out all reserved fields, as we should not generate code for
        // them
        let fields: Vec<Field> = fields
            .clone()
            .into_iter()
            .filter(|field| field.name.to_lowercase() != "reserved")
            .collect();

        if !fields.is_empty() {
            ::generate::fields(
                &fields,
                register,
                all_registers,
                peripheral,
                all_peripherals,
                &rty,
                access,
                &mut mod_items,
                &mut r_impl_items,
                &mut w_impl_items,
            )?;
        }
    }

    if access == Access::ReadOnly || access == Access::ReadWrite {
        mod_items.push(quote! {
            impl R {
                #(#r_impl_items)*
            }
        });
    }

    if access == Access::WriteOnly || access == Access::ReadWrite {
        mod_items.push(quote! {
            impl W {
                #(#w_impl_items)*
            }
        });
    }

    items.push(quote! {
        #[doc = #description]
        pub struct #name_pc {
            register: VolatileCell<#rty>
        }

        #[doc = #description]
        pub mod #name_sc {
            #(#mod_items)*
        }
    });

    Ok(())
}

pub fn fields(
    fields: &[Field],
    parent: &Register,
    all_registers: &[&Register],
    peripheral: &Peripheral,
    all_peripherals: &[Peripheral],
    rty: &Ident,
    access: Access,
    mod_items: &mut Vec<Tokens>,
    r_impl_items: &mut Vec<Tokens>,
    w_impl_items: &mut Vec<Tokens>,
) -> Result<()> {
    struct F<'a> {
        _pc_w: Ident,
        _sc: Ident,
        access: Option<Access>,
        description: String,
        evs: &'a [EnumeratedValues],
        mask: Tokens,
        name: &'a str,
        offset: Tokens,
        pc_r: Ident,
        pc_w: Ident,
        sc: Ident,
        bits: Ident,
        ty: Ident,
        width: u32,
        write_constraint: Option<&'a WriteConstraint>,
    }

    impl<'a> F<'a> {
        fn from(f: &'a Field) -> Result<Self> {
            let BitRange { offset, width } = f.bit_range;
            let sc = f.name.to_sanitized_snake_case();
            let pc = f.name.to_sanitized_upper_case();
            let pc_r = Ident::new(&*format!("{}R", pc));
            let pc_w = Ident::new(&*format!("{}W", pc));
            let _pc_w = Ident::new(&*format!("_{}W", pc));
            let _sc = Ident::new(&*format!("_{}", sc));
            let bits = if width == 1 {
                Ident::new("bit")
            } else {
                Ident::new("bits")
            };
            let mut description = if width == 1 {
                format!("Bit {}", offset)
            } else {
                format!("Bits {}:{}", offset, offset + width - 1)
            };
            if let Some(ref d) = f.description {
                description.push_str(" - ");
                description.push_str(&*util::respace(d));
            }
            Ok(F {
                _pc_w: _pc_w,
                _sc: _sc,
                description: description,
                pc_r: pc_r,
                pc_w: pc_w,
                bits: bits,
                width: width,
                access: f.access,
                evs: &f.enumerated_values,
                sc: Ident::new(&*sc),
                mask: util::hex_or_bool((((1 as u64) << width) - 1) as u32, width),
                name: &f.name,
                offset: util::unsuffixed(u64::from(f.bit_range.offset)),
                ty: width.to_ty()?,
                write_constraint: f.write_constraint.as_ref(),
            })
        }
    }

    let fs = fields.iter().map(F::from).collect::<Result<Vec<_>>>()?;

    // TODO enumeratedValues
    if access == Access::ReadOnly || access == Access::ReadWrite {
        for f in &fs {
            if f.access == Some(Access::WriteOnly) {
                continue;
            }

            let bits = &f.bits;
            let mask = &f.mask;
            let offset = &f.offset;
            let fty = &f.ty;
            let cast = if f.width == 1 {
                quote! { != 0 }
            } else {
                quote! { as #fty }
            };
            let value =
                quote! {
                const MASK: #fty = #mask;
                const OFFSET: u8 = #offset;

                ((self.bits >> OFFSET) & MASK as #rty) #cast
            };

<<<<<<< HEAD
            if let Some((evs, base)) = util::lookup(
                f.evs,
                fields,
                parent,
                all_registers,
                peripheral,
                all_peripherals,
                Usage::Read,
            )? {
=======
            if let Some((evs, base)) =
                util::lookup(
                    f.evs,
                    fields,
                    parent,
                    all_registers,
                    peripheral,
                    all_peripherals,
                    Usage::Read,
                )?
            {
>>>>>>> 5ed5808e
                struct Variant<'a> {
                    description: &'a str,
                    pc: Ident,
                    sc: Ident,
                    value: u64,
                }

                let has_reserved_variant = evs.values.len() != (1 << f.width);
                let variants = evs.values
                    .iter()
                    // filter out all reserved variants, as we should not
                    // generate code for them
                    .filter(|field| field.name.to_lowercase() != "reserved")
                    .map(|ev| {
                        let sc =
                            Ident::new(&*ev.name.to_sanitized_snake_case());
                        let description = ev.description
                            .as_ref()
                            .map(|s| &**s)
                            .unwrap_or("undocumented");

                        let value = u64(ev.value.ok_or_else(|| {
                            format!("EnumeratedValue {} has no <value> field",
                                    ev.name)
                        })?);
                        Ok(Variant {
                            description: description,
                            sc: sc,
                            pc: Ident::new(&*ev.name
                                           .to_sanitized_upper_case()),
                            value: value,
                        })
                    })
                    .collect::<Result<Vec<_>>>()?;

                let pc_r = &f.pc_r;
                if let Some(ref base) = base {
                    let pc = base.field.to_sanitized_upper_case();
                    let base_pc_r = Ident::new(&*format!("{}R", pc));
                    let desc = format!("Possible values of the field `{}`", f.name,);

                    if let (Some(ref peripheral), Some(ref register)) =
                        (base.peripheral, base.register)
                    {
                        let pmod_ = peripheral.to_sanitized_snake_case();
                        let rmod_ = register.to_sanitized_snake_case();
                        let pmod_ = Ident::new(&*pmod_);
                        let rmod_ = Ident::new(&*rmod_);

                        mod_items.push(quote! {
                            #[doc = #desc]
                            pub type #pc_r = ::#pmod_::#rmod_::#base_pc_r;
                        });
                    } else if let Some(ref register) = base.register {
                        let mod_ = register.to_sanitized_snake_case();
                        let mod_ = Ident::new(&*mod_);

                        mod_items.push(quote! {
                            #[doc = #desc]
                            pub type #pc_r = super::#mod_::#base_pc_r;
                        });
                    } else {
                        mod_items.push(quote! {
                            #[doc = #desc]
                            pub type #pc_r = #base_pc_r;
                        });
                    }
                }

                let description = &f.description;
                let sc = &f.sc;
                r_impl_items.push(quote! {
                    #[doc = #description]
                    #[inline]
                    pub fn #sc(&self) -> #pc_r {
                        #pc_r::_from({ #value })
                    }
                });

                if base.is_none() {
                    let desc = format!("Possible values of the field `{}`", f.name,);

                    let mut vars = variants
                        .iter()
                        .map(|v| {
                            let desc = v.description;
                            let pc = &v.pc;
                            quote! {
                                #[doc = #desc]
                                #pc
                            }
                        })
                        .collect::<Vec<_>>();
                    if has_reserved_variant {
                        vars.push(quote! {
                            /// Reserved
                            _Reserved(#fty)
                        });
                    }
                    mod_items.push(quote! {
                        #[doc = #desc]
                        #[derive(Clone, Copy, Debug, PartialEq)]
                        pub enum #pc_r {
                            #(#vars),*
                        }
                    });

                    let mut enum_items = vec![];

                    let mut arms = variants
                        .iter()
                        .map(|v| {
                            let value = util::hex_or_bool(v.value as u32, f.width);
                            let pc = &v.pc;

                            quote! {
                                #pc_r::#pc => #value
                            }
                        })
                        .collect::<Vec<_>>();
                    if has_reserved_variant {
                        arms.push(quote! {
                            #pc_r::_Reserved(bits) => bits
                        });
                    }

                    if f.width == 1 {
                        enum_items.push(quote! {
                            /// Returns `true` if the bit is clear (0)
                            #[inline]
                            pub fn bit_is_clear(&self) -> bool {
                                !self.#bits()
                            }

                            /// Returns `true` if the bit is set (1)
                            #[inline]
                            pub fn bit_is_set(&self) -> bool {
                                self.#bits()
                            }
                        });
                    }

                    enum_items.push(quote! {
                        /// Value of the field as raw bits
                        #[inline]
                        pub fn #bits(&self) -> #fty {
                            match *self {
                                #(#arms),*
                            }
                        }
                    });

                    let mut arms = variants
                        .iter()
                        .map(|v| {
                            let i = util::unsuffixed_or_bool(v.value, f.width);
                            let pc = &v.pc;

                            quote! {
                                #i => #pc_r::#pc
                            }
                        })
                        .collect::<Vec<_>>();

                    if has_reserved_variant {
                        arms.push(quote! {
                            i => #pc_r::_Reserved(i)
                        });
                    } else if 1 << f.width.to_ty_width()? != variants.len() {
                        arms.push(quote! {
                            _ => unreachable!()
                        });
                    }

                    enum_items.push(quote! {
                        #[allow(missing_docs)]
                        #[doc(hidden)]
                        #[inline]
                        pub fn _from(value: #fty) -> #pc_r {
                            match value {
                                #(#arms),*,
                            }
                        }
                    });

                    for v in &variants {
                        let pc = &v.pc;
                        let sc = &v.sc;

                        let is_variant = if sc.as_ref().starts_with("_") {
                            Ident::new(&*format!("is{}", sc))
                        } else {
                            Ident::new(&*format!("is_{}", sc))
                        };

                        let doc = format!("Checks if the value of the field is `{}`", pc);
                        enum_items.push(quote! {
                            #[doc = #doc]
                            #[inline]
                            pub fn #is_variant(&self) -> bool {
                                *self == #pc_r::#pc
                            }
                        });
                    }

                    mod_items.push(quote! {
                        impl #pc_r {
                            #(#enum_items)*
                        }
                    });
                }
            } else {
                let description = &f.description;
                let pc_r = &f.pc_r;
                let sc = &f.sc;
                r_impl_items.push(quote! {
                    #[doc = #description]
                    #[inline]
                    pub fn #sc(&self) -> #pc_r {
                        let bits = { #value };
                        #pc_r { bits }
                    }
                });

                let mut pc_r_impl_items = vec![
                    quote! {
                        /// Value of the field as raw bits
                        #[inline]
                        pub fn #bits(&self) -> #fty {
                            self.bits
                        }
                    },
                ];

                if f.width == 1 {
                    pc_r_impl_items.push(quote! {
                        /// Returns `true` if the bit is clear (0)
                        #[inline]
                        pub fn bit_is_clear(&self) -> bool {
                            !self.#bits()
                        }

                        /// Returns `true` if the bit is set (1)
                        #[inline]
                        pub fn bit_is_set(&self) -> bool {
                            self.#bits()
                        }
                    });
                }

                mod_items.push(quote! {
                    /// Value of the field
                    pub struct #pc_r {
                        bits: #fty,
                    }

                    impl #pc_r {
                        #(#pc_r_impl_items)*
                    }
                });
            }
        }
    }

    if access == Access::WriteOnly || access == Access::ReadWrite {
        for f in &fs {
            if f.access == Some(Access::ReadOnly) {
                continue;
            }

            let mut proxy_items = vec![];

            let mut unsafety = unsafety(f.write_constraint, f.width);
            let bits = &f.bits;
            let fty = &f.ty;
            let offset = &f.offset;
            let mask = &f.mask;
            let width = f.width;

<<<<<<< HEAD
            if let Some((evs, base)) = util::lookup(
                &f.evs,
                fields,
                parent,
                all_registers,
                peripheral,
                all_peripherals,
                Usage::Write,
            )? {
=======
            if let Some((evs, base)) =
                util::lookup(
                    &f.evs,
                    fields,
                    parent,
                    all_registers,
                    peripheral,
                    all_peripherals,
                    Usage::Write,
                )?
            {
>>>>>>> 5ed5808e
                struct Variant {
                    doc: String,
                    pc: Ident,
                    sc: Ident,
                    value: u64,
                }

                let pc_w = &f.pc_w;
                let pc_w_doc = format!("Values that can be written to the field `{}`", f.name);

                let base_pc_w = base.as_ref().map(|base| {
                    let pc = base.field.to_sanitized_upper_case();
                    let base_pc_w = Ident::new(&*format!("{}W", pc));

                    if let (Some(ref peripheral), Some(ref register)) =
                        (base.peripheral, base.register)
                    {
                        let pmod_ = peripheral.to_sanitized_snake_case();
                        let rmod_ = register.to_sanitized_snake_case();
                        let pmod_ = Ident::new(&*pmod_);
                        let rmod_ = Ident::new(&*rmod_);

                        mod_items.push(quote! {
                            #[doc = #pc_w_doc]
                            pub type #pc_w =
                                ::#pmod_::#rmod_::#base_pc_w;
                        });

                        quote! {
                            ::#pmod_::#rmod_::#base_pc_w
                        }
                    } else if let Some(ref register) = base.register {
                        let mod_ = register.to_sanitized_snake_case();
                        let mod_ = Ident::new(&*mod_);

                        mod_items.push(quote! {
                            #[doc = #pc_w_doc]
                            pub type #pc_w =
                                super::#mod_::#base_pc_w;
                        });

                        quote! {
                            super::#mod_::#base_pc_w
                        }
                    } else {
                        mod_items.push(quote! {
                            #[doc = #pc_w_doc]
                            pub type #pc_w = #base_pc_w;
                        });

                        quote! {
                            #base_pc_w
                        }
                    }
                });

                let variants = evs.values
                    .iter()
                    // filter out all reserved variants, as we should not
                    // generate code for them
                    .filter(|field| field.name.to_lowercase() != "reserved")
                    .map(
                        |ev| {
                            let value = u64(ev.value.ok_or_else(|| {
                            format!("EnumeratedValue {} has no `<value>` field",
                                    ev.name)})?);

                            Ok(Variant {
                            doc: ev.description
                                .clone()
                                .unwrap_or_else(|| {
                                    format!("`{:b}`", value)
                                }),
                            pc: Ident::new(&*ev.name
                                           .to_sanitized_upper_case()),
                            sc: Ident::new(&*ev.name
                                           .to_sanitized_snake_case()),
                            value: value,
                        })
                        },
                    )
                    .collect::<Result<Vec<_>>>()?;

                if variants.len() == 1 << f.width {
                    unsafety = None;
                }

                if base.is_none() {
                    let variants_pc = variants.iter().map(|v| &v.pc);
                    let variants_doc = variants.iter().map(|v| &*v.doc);
                    mod_items.push(quote! {
                        #[doc = #pc_w_doc]
                        pub enum #pc_w {
                            #(#[doc = #variants_doc]
                            #variants_pc),*
                        }
                    });

                    let arms = variants.iter().map(|v| {
                        let pc = &v.pc;
                        let value = util::unsuffixed_or_bool(v.value, f.width);

                        quote! {
                            #pc_w::#pc => #value
                        }
                    });

                    mod_items.push(quote! {
                        impl #pc_w {
                            #[allow(missing_docs)]
                            #[doc(hidden)]
                            #[inline]
                            pub fn _bits(&self) -> #fty {
                                match *self {
                                    #(#arms),*
                                }
                            }
                        }
                    });
                }


                proxy_items.push(quote! {
                    /// Writes `variant` to the field
                    #[inline]
                    pub fn variant(self, variant: #pc_w) -> &'a mut W {
                        #unsafety {
                            self.#bits(variant._bits())
                        }
                    }
                });

                for v in &variants {
                    let pc = &v.pc;
                    let sc = &v.sc;

                    let doc = util::respace(&v.doc);
                    if let Some(enum_) = base_pc_w.as_ref() {
                        proxy_items.push(quote! {
                            #[doc = #doc]
                            #[inline]
                            pub fn #sc(self) -> &'a mut W {
                                self.variant(#enum_::#pc)
                            }
                        });
                    } else {
                        proxy_items.push(quote! {
                            #[doc = #doc]
                            #[inline]
                            pub fn #sc(self) -> &'a mut W {
                                self.variant(#pc_w::#pc)
                            }
                        });
                    }
                }
            }

            if width == 1 {
                proxy_items.push(quote! {
                    /// Sets the field bit
                    pub fn set_bit(self) -> &'a mut W {
                        self.bit(true)
                    }

                    /// Clears the field bit
                    pub fn clear_bit(self) -> &'a mut W {
                        self.bit(false)
                    }
                });
            }

            proxy_items.push(quote! {
                /// Writes raw bits to the field
                #[inline]
                pub #unsafety fn #bits(self, value: #fty) -> &'a mut W {
                    const MASK: #fty = #mask;
                    const OFFSET: u8 = #offset;

                    self.w.bits &= !((MASK as #rty) << OFFSET);
                    self.w.bits |= ((value & MASK) as #rty) << OFFSET;
                    self.w
                }
            });

            let _pc_w = &f._pc_w;
            mod_items.push(quote! {
                /// Proxy
                pub struct #_pc_w<'a> {
                    w: &'a mut W,
                }

                impl<'a> #_pc_w<'a> {
                    #(#proxy_items)*
                }
            });

            let description = &f.description;
            let sc = &f.sc;
            w_impl_items.push(quote! {
                #[doc = #description]
                #[inline]
                pub fn #sc(&mut self) -> #_pc_w {
                    #_pc_w { w: self }
                }
            })
        }
    }

    Ok(())
}<|MERGE_RESOLUTION|>--- conflicted
+++ resolved
@@ -2,18 +2,11 @@
 use std::io::{self, Write};
 
 use cast::u64;
-<<<<<<< HEAD
+use either::Either;
 use quote::{ToTokens, Tokens};
-use svd::{Access, BitRange, Defaults, Device, EnumeratedValues, Field, Peripheral, Register,
-          Usage, WriteConstraint};
+use svd::{Access, BitRange, Cluster, Defaults, Device, EnumeratedValues, Field,
+          Peripheral, Register, Usage, WriteConstraint};
 use syn::{self, Ident};
-=======
-use either::Either;
-use quote::Tokens;
-use svd::{Access, BitRange, Cluster, Defaults, Device, EnumeratedValues,
-          Field, Peripheral, Register, Usage, WriteConstraint};
-use syn::{Ident, Lit};
->>>>>>> 5ed5808e
 
 use errors::*;
 use util::{self, ToSanitizedSnakeCase, ToSanitizedUpperCase, U32Ext, BITS_PER_BYTE};
@@ -50,7 +43,7 @@
         #![deny(missing_docs)]
         #![deny(warnings)]
         #![allow(non_camel_case_types)]
-        #![allow(non_snake_case)]
+        #![allow(non_snake_case)] // AJM - Check?
         #![feature(const_fn)]
         #![no_std]
     });
@@ -272,18 +265,12 @@
     let aliases = names
         .iter()
         .map(|n| {
-<<<<<<< HEAD
-            format!(
+            .map(|n| format!("
                 "
 .weak {0}
-{0} = DH_TRAMPOLINE",
+{0} = DH_TRAMPOLINE", n))
                 n
             )
-=======
-            format!("
-.weak {0}
-{0} = DH_TRAMPOLINE", n)
->>>>>>> 5ed5808e
         })
         .collect::<Vec<_>>()
         .concat();
@@ -561,7 +548,6 @@
     Ok(())
 }
 
-<<<<<<< HEAD
 struct RegisterBlockField {
     field: syn::Field,
     description: String,
@@ -569,9 +555,6 @@
     size: u32,
 }
 
-fn register_block(registers: &[Register], defs: &Defaults) -> Result<Tokens> {
-    let mut fields = Tokens::new();
-=======
 fn cluster_block(
     c: &Cluster,
     defaults: &Defaults,
@@ -634,92 +617,27 @@
     })
 }
 
+// AJM - validate against upstream branch - likely needs updates
 fn register_block(
     ercs: &[Either<Register, Cluster>],
     defs: &Defaults,
     name: Option<&str>,
 ) -> Result<Tokens> {
     let mut fields = vec![];
->>>>>>> 5ed5808e
     // enumeration of reserved fields
     let mut i = 0;
     // offset from the base address, in bytes
     let mut offset = 0;
-<<<<<<< HEAD
-    let mut registers_expanded = vec![];
-
-    // If svd register arrays can't be converted to rust arrays (non sequential adresses, non
-    // numeral indexes, or not containing all elements from 0 to size) they will be expanded
-    for register in registers {
-        let register_size = register
-            .size
-            .or(defs.size)
-            .ok_or_else(|| format!("Register {} has no `size` field", register.name))?;
-
-        match *register {
-            Register::Single(ref info) => registers_expanded.push(RegisterBlockField {
-                field: util::convert_svd_register(register),
-                description: info.description.clone(),
-                offset: info.address_offset,
-                size: register_size,
-            }),
-            Register::Array(ref info, ref array_info) => {
-                let sequential_addresses = register_size == array_info.dim_increment * BITS_PER_BYTE;
-
-                // if dimIndex exists, test if it is a sequence of numbers from 0 to dim
-                let sequential_indexes = array_info.dim_index.as_ref().map_or(true, |dim_index| {
-                    dim_index
-                        .iter()
-                        .map(|element| element.parse::<u32>())
-                        .eq((0..array_info.dim).map(Ok))
-                });
-
-                let array_convertible = sequential_indexes && sequential_addresses;
-
-                if array_convertible {
-                    registers_expanded.push(RegisterBlockField {
-                        field: util::convert_svd_register(&register),
-                        description: info.description.clone(),
-                        offset: info.address_offset,
-                        size: register_size * array_info.dim,
-                    });
-                } else {
-                    let mut field_num = 0;
-                    for field in util::expand_svd_register(register).iter() {
-                        registers_expanded.push(RegisterBlockField {
-                            field: field.clone(),
-                            description: info.description.clone(),
-                            offset: info.address_offset + field_num * array_info.dim_increment,
-                            size: register_size,
-                        });
-                        field_num += 1;
-                    }
-                }
-            }
-        }
-    }
-
-    registers_expanded.sort_by_key(|x| x.offset);
-
-    for register in registers_expanded {
-        let pad = if let Some(pad) = register.offset.checked_sub(offset) {
-=======
     for erc in util::expand(ercs) {
         let pad = if let Some(pad) = erc.offset.checked_sub(offset) {
->>>>>>> 5ed5808e
             pad
         } else {
             writeln!(
                 io::stderr(),
                 "WARNING {} overlaps with another register/cluster at offset {}. \
                  Ignoring.",
-<<<<<<< HEAD
-                register.field.ident.unwrap(),
-                register.offset
-=======
                 erc.name,
                 erc.offset
->>>>>>> 5ed5808e
             ).ok();
             continue;
         };
@@ -727,7 +645,7 @@
         if pad != 0 {
             let name = Ident::new(format!("_reserved{}", i));
             let pad = pad as usize;
-            fields.append(quote! {
+            fields.push(quote! {
                 #name : [u8; #pad],
             });
             i += 1;
@@ -735,13 +653,6 @@
 
         let comment = &format!(
             "0x{:02x} - {}",
-<<<<<<< HEAD
-            register.offset,
-            util::respace(&register.description),
-        )[..];
-
-        fields.append(quote! {
-=======
             erc.offset,
             util::respace(&erc.description_of())
         )
@@ -765,21 +676,14 @@
         };
         let reg_name = Ident::new(&*erc.name.to_sanitized_snake_case());
         fields.push(quote! {
->>>>>>> 5ed5808e
             #[doc = #comment]
-        });
-
-<<<<<<< HEAD
-        register.field.to_tokens(&mut fields);
-        Ident::new(",").to_tokens(&mut fields);
-
-        offset = register.offset + register.size / BITS_PER_BYTE;
-=======
+            pub #reg_name : #rty,
+        });
+
         offset = erc.offset +
             erc.size_of().or(defs.size).ok_or_else(
                 || format!("Register/Cluster {} has no `size` field", erc.name),
-            )? / 8;
->>>>>>> 5ed5808e
+            )? / BITS_PER_BYTE;
     }
 
     let name = Ident::new(match name {
@@ -790,13 +694,8 @@
     Ok(quote! {
         /// Register block
         #[repr(C)]
-<<<<<<< HEAD
-        pub struct RegisterBlock {
-            #fields
-=======
         pub struct #name {
             #(#fields)*
->>>>>>> 5ed5808e
         }
     })
 }
@@ -1109,7 +1008,6 @@
                 ((self.bits >> OFFSET) & MASK as #rty) #cast
             };
 
-<<<<<<< HEAD
             if let Some((evs, base)) = util::lookup(
                 f.evs,
                 fields,
@@ -1119,19 +1017,6 @@
                 all_peripherals,
                 Usage::Read,
             )? {
-=======
-            if let Some((evs, base)) =
-                util::lookup(
-                    f.evs,
-                    fields,
-                    parent,
-                    all_registers,
-                    peripheral,
-                    all_peripherals,
-                    Usage::Read,
-                )?
-            {
->>>>>>> 5ed5808e
                 struct Variant<'a> {
                     description: &'a str,
                     pc: Ident,
@@ -1411,7 +1296,6 @@
             let mask = &f.mask;
             let width = f.width;
 
-<<<<<<< HEAD
             if let Some((evs, base)) = util::lookup(
                 &f.evs,
                 fields,
@@ -1421,19 +1305,6 @@
                 all_peripherals,
                 Usage::Write,
             )? {
-=======
-            if let Some((evs, base)) =
-                util::lookup(
-                    &f.evs,
-                    fields,
-                    parent,
-                    all_registers,
-                    peripheral,
-                    all_peripherals,
-                    Usage::Write,
-                )?
-            {
->>>>>>> 5ed5808e
                 struct Variant {
                     doc: String,
                     pc: Ident,
